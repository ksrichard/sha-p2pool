--- conflicted
+++ resolved
@@ -4,24 +4,13 @@
 edition = "2021"
 
 [dependencies]
-<<<<<<< HEAD
 minotari_app_grpc = { git = "https://github.com/tari-project/tari.git" }
 minotari_node_grpc_client = { git = "https://github.com/tari-project/tari.git" }
 tari_common_types = { git = "https://github.com/tari-project/tari.git" }
 tari_common = { git = "https://github.com/tari-project/tari.git" }
 tari_core = { git = "https://github.com/tari-project/tari.git" }
-=======
-#sha_p2pool_grpc = { path = "../sha_p2pool_grpc" }
-#minotari_app_grpc = { git = "https://github.com/tari-project/tari.git" }
-#minotari_node_grpc_client = { git = "https://github.com/tari-project/tari.git" }
-minotari_app_grpc = { git = "https://github.com/ksrichard/tari.git", branch = "p2pool" }
-minotari_node_grpc_client = { git = "https://github.com/ksrichard/tari.git", branch = "p2pool" }
-tari_core = { git = "https://github.com/ksrichard/tari.git", branch = "p2pool" }
->>>>>>> f347fb56
 
 tari_crypto = "0.20.1"
-tari_common_types = { git = "https://github.com/tari-project/tari.git" }
-tari_common = { git = "https://github.com/tari-project/tari.git" }
 tari_utilities = { version = "0.7", features = ["borsh"] }
 
 libp2p = { version = "0.53.2", features = [
