// Copyright 2024 The Tari Project
// SPDX-License-Identifier: BSD-3-Clause

use std::path::PathBuf;

use clap::{
    builder::{styling::AnsiColor, Styles},
    Parser,
};
use log::LevelFilter;

use tari_common::initialize_logging;

use crate::sharechain::in_memory::InMemoryShareChain;

mod server;
mod sharechain;

fn cli_styles() -> Styles {
    Styles::styled()
        .header(AnsiColor::BrightYellow.on_default())
        .usage(AnsiColor::BrightYellow.on_default())
        .literal(AnsiColor::BrightGreen.on_default())
        .placeholder(AnsiColor::BrightCyan.on_default())
        .error(AnsiColor::BrightRed.on_default())
        .invalid(AnsiColor::BrightRed.on_default())
        .valid(AnsiColor::BrightGreen.on_default())
}

#[derive(Clone, Parser)]
#[command(version)]
#[command(styles = cli_styles())]
#[command(about = "⛏ Decentralized mining pool for Tari network ⛏", long_about = None)]
struct Cli {
    /// Log level
    #[arg(short, long, value_name = "log-level", default_value = Some("info"))]
    log_level: LevelFilter,

    /// (Optional) gRPC port to use.
    #[arg(short, long, value_name = "grpc-port")]
    grpc_port: Option<u16>,

    /// (Optional) p2p port to use. It is used to connect p2pool nodes.
    #[arg(short, long, value_name = "p2p-port")]
    p2p_port: Option<u16>,

    /// (Optional) seed peers.
    /// Any amount of seed peers can be added to join a p2pool network.
    ///
    /// Please note that these addresses must be in libp2p multi address format and must contain peer ID!
    ///
    /// e.g.: /ip4/127.0.0.1/tcp/52313/p2p/12D3KooWCUNCvi7PBPymgsHx39JWErYdSoT3EFPrn3xoVff4CHFu
    #[arg(short, long, value_name = "seed-peers")]
    seed_peers: Option<Vec<String>>,

    /// Starts the node as a stable peer.
    ///
    /// Identity of the peer will be saved locally (to --private-key-location)
    /// and ID of the Peer remains the same.
    #[arg(long, value_name = "stable-peer", default_value_t = false)]
    stable_peer: bool,

    /// Private key folder.
    ///
    /// Needs --stable-peer to be set.
    #[arg(
        long,
        value_name = "private-key-folder",
        requires = "stable_peer",
        default_value = "."
    )]
    private_key_folder: PathBuf,

    /// Mining disabled
    ///
    /// In case it is set, the node will only handle p2p operations,
    /// will be syncing with share chain, but not starting gRPC services and no Tari base node needed.
    /// By setting this it can be used as a stable node for routing only.
    #[arg(long, value_name = "mining-disabled", default_value_t = false)]
    mining_disabled: bool,

<<<<<<< HEAD
    /// mDNS disabled
    ///
    /// If set, mDNS local peer discovery is disabled.
    #[arg(long, value_name = "mdns-disabled", default_value_t = false)]
    mdns_disabled: bool,
=======
    base_dir: Option<PathBuf>,
}

impl Cli {
    pub fn base_dir(&self) -> PathBuf {
        self.base_dir
            .clone()
            .unwrap_or_else(|| dirs::home_dir().unwrap().join(".p2pool/miner"))
    }
>>>>>>> 81139b66
}

#[tokio::main]
async fn main() -> anyhow::Result<()> {
    let cli = Cli::parse();

    // logger setup
    if let Err(e) = initialize_logging(
        &cli.base_dir().join("configs/logs.yml"),
        &cli.base_dir(),
        include_str!("../log4rs_sample.yml"),
    ) {
        eprintln!("{}", e);
        return Err(e.into());
    }

    let mut config_builder = server::Config::builder();
    if let Some(grpc_port) = cli.grpc_port {
        config_builder.with_grpc_port(grpc_port);
    }
    if let Some(p2p_port) = cli.p2p_port {
        config_builder.with_p2p_port(p2p_port);
    }
    if let Some(seed_peers) = cli.seed_peers.clone() {
        config_builder.with_seed_peers(seed_peers);
    }
    config_builder.with_stable_peer(cli.stable_peer);
    config_builder.with_private_key_folder(cli.private_key_folder.clone());
    config_builder.with_mining_enabled(!cli.mining_disabled);
    config_builder.with_mdns_enabled(!cli.mdns_disabled);

    // server start
    let config = config_builder.build();
    let share_chain = InMemoryShareChain::default();
    let mut server = server::Server::new(config, share_chain).await?;
    server.start().await?;
    Ok(())
}<|MERGE_RESOLUTION|>--- conflicted
+++ resolved
@@ -79,13 +79,12 @@
     #[arg(long, value_name = "mining-disabled", default_value_t = false)]
     mining_disabled: bool,
 
-<<<<<<< HEAD
     /// mDNS disabled
     ///
     /// If set, mDNS local peer discovery is disabled.
     #[arg(long, value_name = "mdns-disabled", default_value_t = false)]
     mdns_disabled: bool,
-=======
+
     base_dir: Option<PathBuf>,
 }
 
@@ -95,7 +94,6 @@
             .clone()
             .unwrap_or_else(|| dirs::home_dir().unwrap().join(".p2pool/miner"))
     }
->>>>>>> 81139b66
 }
 
 #[tokio::main]
